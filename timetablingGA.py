"""
timetablingGA.py – Adapted CTT Genetic Algorithm with violation-based fitness
and constructive seeding
"""
from __future__ import annotations
<<<<<<< HEAD
import random
import time
from typing import Dict, List, Tuple, Callable, Optional, cast
import multiprocessing as mp
import numpy as np
from itc2007 import evaluate, evaluate_vectorized
=======
import random
import time
from typing import Dict, List, Tuple, Callable, Optional, cast
import numpy as np
from itc2007 import evaluate
>>>>>>> 93e966a5

# Constants
# default population size was somewhat high; reduce for faster runs
POP_SIZE_DEFAULT = 20

# probability of applying the constructive repair after genetic operators
CONSTRUCTIVE_PROB = 0.5
TIME_LIMIT_DEFAULT = 300  # seconds
BIG_PENALTY = 100_000

# Individual representation
class CTTIndividual:
    def __init__(self, problem, rng: random.Random):
        self.problem = problem
        self.rng = rng
        self.genes = np.zeros((problem.total_lectures, 3), dtype=np.int16)
        self._fitness: Optional[float] = None

        # resource index maps
        teachers = sorted({c.teacher for c in problem.courses})
        curricula = [c.name for c in problem.curricula]
        self.teacher_idx = {t: i for i, t in enumerate(teachers)}
        self.curr_idx = {c: i for i, c in enumerate(curricula)}

        D, P, R = problem.days, problem.periods_per_day, len(problem.rooms)
        self.room_busy = np.zeros((D, P, R), dtype=bool)
        self.teacher_busy = np.zeros((D, P, len(self.teacher_idx)), dtype=bool)
        self.curr_busy = np.zeros((D, P, len(self.curr_idx)), dtype=bool)

        # mapping from lecture to teacher/curricula indices
        self.lec_teacher = np.empty(problem.total_lectures, dtype=np.int16)
        self.lec_currs: List[List[int]] = []
        for lec, cid in enumerate(problem.lec_to_course):
            teacher = problem.course_by_id[cid].teacher
            self.lec_teacher[lec] = self.teacher_idx[teacher]
            self.lec_currs.append([self.curr_idx[c] for c in problem.course_to_curricula.get(cid, [])])

        # unavailability matrix per lecture
        self.unavail = np.zeros((problem.total_lectures, D, P), dtype=bool)
        for lec, cid in enumerate(problem.lec_to_course):
            for d, p in problem.unavailability.get(cid, set()):
                if d < D and p < P:
                    self.unavail[lec, d, p] = True

        # constructive or random init
        # self.constructive()

    def constructive(self) -> None:
        """Greedy construct using occupancy matrices."""
        D, P, R = self.problem.days, self.problem.periods_per_day, len(self.problem.rooms)

        self.room_busy.fill(False)
        self.teacher_busy.fill(False)
        self.curr_busy.fill(False)

        for lec in range(self.problem.total_lectures):
            t_idx = self.lec_teacher[lec]
            cur_idxs = self.lec_currs[lec]
            placed = False
            for d in range(D):
                for p in range(P):
                    if self.unavail[lec, d, p]:
                        continue
                    if self.teacher_busy[d, p, t_idx]:
                        continue
                    if any(self.curr_busy[d, p, ci] for ci in cur_idxs):
                        continue
                    for r in range(R):
                        if self.room_busy[d, p, r]:
                            continue
                        # place lecture
                        self.genes[lec] = (d, p, r)
                        self.room_busy[d, p, r] = True
                        self.teacher_busy[d, p, t_idx] = True
                        for ci in cur_idxs:
                            self.curr_busy[d, p, ci] = True
                        placed = True
                        break
                    if placed:
                        break
                if placed:
                    break
            if not placed:
                d = self.rng.randrange(D)
                p = self.rng.randrange(P)
                r = self.rng.randrange(R)
                self.genes[lec] = (d, p, r)
                self.room_busy[d, p, r] = True
                self.teacher_busy[d, p, t_idx] = True
                for ci in cur_idxs:
                    self.curr_busy[d, p, ci] = True
        self._fitness = None

    def to_solution_dict(self) -> Dict[int, Tuple[int,int,int]]:
        return {i: cast(Tuple[int, int, int], tuple(map(int, self.genes[i])))
                for i in range(len(self.genes))}

    def fitness(self) -> float:
        if self._fitness is None:
            pen, feas = evaluate(self.problem, self.to_solution_dict())
            self._fitness = -pen
        return self._fitness

    def clone(self) -> "CTTIndividual":
        child = CTTIndividual(self.problem, self.rng)
        child.genes = self.genes.copy()
        child._fitness = self._fitness
        return child

# Operators

def crossover(p1: CTTIndividual, p2: CTTIndividual) -> CTTIndividual:
    child = p1.clone()
    mask = np.random.rand(len(p1.genes)) < 0.5
    child.genes[~mask] = p2.genes[~mask]
    child._fitness = None
    if random.random() < CONSTRUCTIVE_PROB:
        child.constructive()
    return child


def mutate(ind: CTTIndividual, rate: float) -> None:
    D, P, R = ind.problem.days, ind.problem.periods_per_day, len(ind.problem.rooms)
    mask = np.random.rand(len(ind.genes)) < rate
    if mask.any():
        n = mask.sum()
        ind.genes[mask, 0] = np.random.randint(0, D, size=n)
        ind.genes[mask, 1] = np.random.randint(0, P, size=n)
        ind.genes[mask, 2] = np.random.randint(0, R, size=n)
        ind._fitness = None
        if ind.rng.random() < CONSTRUCTIVE_PROB:
            ind.constructive()

# Helper

def diversity(pop: List[CTTIndividual]) -> int:
    return len({tuple(ind.genes.flatten()) for ind in pop})


def _eval_chunk(args):
    problem, arr = args
    pens, _ = evaluate_vectorized(problem, arr)
    return pens


def compute_population_fitness(pop: List[CTTIndividual], problem, processes: int | None = None) -> None:
    """Evaluate all individuals, optionally in parallel."""
    arr = np.stack([ind.genes for ind in pop])
    if processes and processes > 1:
        chunks = np.array_split(arr, processes)
        with mp.Pool(processes) as pool:
            results = pool.map(_eval_chunk, [(problem, c) for c in chunks])
        pens = np.concatenate(results)
    else:
        pens, _ = evaluate_vectorized(problem, arr)
    for ind, pen in zip(pop, pens):
        ind._fitness = -float(pen)

# GA loop

def run_ctt_ga(
    problem,
    time_limit: int,
    seed: int,
    pop_size: int,
    progress_cb: Optional[Callable[[int, float], None]] = None,
    processes: int | None = None,
):
    
    rng = random.Random(seed)
    np.random.seed(seed)
    pop = [CTTIndividual(problem, rng) for _ in range(pop_size)]
    compute_population_fitness(pop, problem, processes)
    eval_calls = len(pop)
    start = time.time()

    best = max(pop, key=lambda i: i.fitness())
    best_pen = -best.fitness()
    gen_found = 0
    gen = 0
    stats = {"div0": diversity(pop), "init_penalty": best_pen, "eval_calls": eval_calls}
    print(f"[GA DEBUG] initial best_pen={best_pen}", flush=True)

    while time.time() - start < time_limit:
        # ensure we log at least once
        gen += 1

        pop.sort(key=lambda i: i.fitness(), reverse=True)
        retain = int(len(pop) * 0.6)
        parents = pop[:retain] + [p for p in pop[retain:] if rng.random() < 0.1]
        children = []
        while len(children) < pop_size - len(parents):
            p1, p2 = rng.choice(parents), rng.choice(parents)
            children.append(crossover(p1, p2))
        mut_rate = 0.20 if diversity(pop) < 3 else 0.01
        for ch in children:
            mutate(ch, mut_rate)
        pop = parents + children
        compute_population_fitness(pop, problem, processes)
        eval_calls += len(pop)

        cur = max(pop, key=lambda i: i.fitness())
        cur_pen = -cur.fitness()
        if cur_pen < best_pen:
            best, best_pen, gen_found = cur, cur_pen, gen
        if progress_cb:
            progress_cb(gen, best_pen)
        # only break on perfect zero if you really want to stop early:
        if best_pen == 0 and gen >= 10:
            break

    runtime = time.time() - start
    stats.update(
        best_penalty=best_pen,
        gen_found=gen_found,
        div_final=diversity(pop),
        impr_ratio=(stats['init_penalty'] - best_pen)/stats['init_penalty'] if stats['init_penalty']>0 else 0,
        stagn_last=gen - gen_found,
        feas_gen=gen_found,
        runtime_s=runtime,
        eval_calls=eval_calls
    )
    return best, stats

# Solve interface

def solve(
    problem,
    time_limit: int = TIME_LIMIT_DEFAULT,
    seed: int = 0,
    pop_size: int = POP_SIZE_DEFAULT,
    progress_cb: Optional[Callable[[int, float], None]] = None,
    processes: int | None = None,
) -> Tuple[Dict[int, Tuple[int,int,int]], Dict]:
    best, stats = run_ctt_ga(problem, time_limit, seed, pop_size, progress_cb, processes)
    return best.to_solution_dict(), stats<|MERGE_RESOLUTION|>--- conflicted
+++ resolved
@@ -1,255 +1,248 @@
-"""
-timetablingGA.py – Adapted CTT Genetic Algorithm with violation-based fitness
-and constructive seeding
-"""
-from __future__ import annotations
-<<<<<<< HEAD
-import random
-import time
-from typing import Dict, List, Tuple, Callable, Optional, cast
-import multiprocessing as mp
-import numpy as np
-from itc2007 import evaluate, evaluate_vectorized
-=======
-import random
-import time
-from typing import Dict, List, Tuple, Callable, Optional, cast
-import numpy as np
-from itc2007 import evaluate
->>>>>>> 93e966a5
-
-# Constants
-# default population size was somewhat high; reduce for faster runs
-POP_SIZE_DEFAULT = 20
-
-# probability of applying the constructive repair after genetic operators
-CONSTRUCTIVE_PROB = 0.5
-TIME_LIMIT_DEFAULT = 300  # seconds
-BIG_PENALTY = 100_000
-
-# Individual representation
-class CTTIndividual:
-    def __init__(self, problem, rng: random.Random):
-        self.problem = problem
-        self.rng = rng
-        self.genes = np.zeros((problem.total_lectures, 3), dtype=np.int16)
-        self._fitness: Optional[float] = None
-
-        # resource index maps
-        teachers = sorted({c.teacher for c in problem.courses})
-        curricula = [c.name for c in problem.curricula]
-        self.teacher_idx = {t: i for i, t in enumerate(teachers)}
-        self.curr_idx = {c: i for i, c in enumerate(curricula)}
-
-        D, P, R = problem.days, problem.periods_per_day, len(problem.rooms)
-        self.room_busy = np.zeros((D, P, R), dtype=bool)
-        self.teacher_busy = np.zeros((D, P, len(self.teacher_idx)), dtype=bool)
-        self.curr_busy = np.zeros((D, P, len(self.curr_idx)), dtype=bool)
-
-        # mapping from lecture to teacher/curricula indices
-        self.lec_teacher = np.empty(problem.total_lectures, dtype=np.int16)
-        self.lec_currs: List[List[int]] = []
-        for lec, cid in enumerate(problem.lec_to_course):
-            teacher = problem.course_by_id[cid].teacher
-            self.lec_teacher[lec] = self.teacher_idx[teacher]
-            self.lec_currs.append([self.curr_idx[c] for c in problem.course_to_curricula.get(cid, [])])
-
-        # unavailability matrix per lecture
-        self.unavail = np.zeros((problem.total_lectures, D, P), dtype=bool)
-        for lec, cid in enumerate(problem.lec_to_course):
-            for d, p in problem.unavailability.get(cid, set()):
-                if d < D and p < P:
-                    self.unavail[lec, d, p] = True
-
-        # constructive or random init
-        # self.constructive()
-
-    def constructive(self) -> None:
-        """Greedy construct using occupancy matrices."""
-        D, P, R = self.problem.days, self.problem.periods_per_day, len(self.problem.rooms)
-
-        self.room_busy.fill(False)
-        self.teacher_busy.fill(False)
-        self.curr_busy.fill(False)
-
-        for lec in range(self.problem.total_lectures):
-            t_idx = self.lec_teacher[lec]
-            cur_idxs = self.lec_currs[lec]
-            placed = False
-            for d in range(D):
-                for p in range(P):
-                    if self.unavail[lec, d, p]:
-                        continue
-                    if self.teacher_busy[d, p, t_idx]:
-                        continue
-                    if any(self.curr_busy[d, p, ci] for ci in cur_idxs):
-                        continue
-                    for r in range(R):
-                        if self.room_busy[d, p, r]:
-                            continue
-                        # place lecture
-                        self.genes[lec] = (d, p, r)
-                        self.room_busy[d, p, r] = True
-                        self.teacher_busy[d, p, t_idx] = True
-                        for ci in cur_idxs:
-                            self.curr_busy[d, p, ci] = True
-                        placed = True
-                        break
-                    if placed:
-                        break
-                if placed:
-                    break
-            if not placed:
-                d = self.rng.randrange(D)
-                p = self.rng.randrange(P)
-                r = self.rng.randrange(R)
-                self.genes[lec] = (d, p, r)
-                self.room_busy[d, p, r] = True
-                self.teacher_busy[d, p, t_idx] = True
-                for ci in cur_idxs:
-                    self.curr_busy[d, p, ci] = True
-        self._fitness = None
-
-    def to_solution_dict(self) -> Dict[int, Tuple[int,int,int]]:
-        return {i: cast(Tuple[int, int, int], tuple(map(int, self.genes[i])))
-                for i in range(len(self.genes))}
-
-    def fitness(self) -> float:
-        if self._fitness is None:
-            pen, feas = evaluate(self.problem, self.to_solution_dict())
-            self._fitness = -pen
-        return self._fitness
-
-    def clone(self) -> "CTTIndividual":
-        child = CTTIndividual(self.problem, self.rng)
-        child.genes = self.genes.copy()
-        child._fitness = self._fitness
-        return child
-
-# Operators
-
-def crossover(p1: CTTIndividual, p2: CTTIndividual) -> CTTIndividual:
-    child = p1.clone()
-    mask = np.random.rand(len(p1.genes)) < 0.5
-    child.genes[~mask] = p2.genes[~mask]
-    child._fitness = None
-    if random.random() < CONSTRUCTIVE_PROB:
-        child.constructive()
-    return child
-
-
-def mutate(ind: CTTIndividual, rate: float) -> None:
-    D, P, R = ind.problem.days, ind.problem.periods_per_day, len(ind.problem.rooms)
-    mask = np.random.rand(len(ind.genes)) < rate
-    if mask.any():
-        n = mask.sum()
-        ind.genes[mask, 0] = np.random.randint(0, D, size=n)
-        ind.genes[mask, 1] = np.random.randint(0, P, size=n)
-        ind.genes[mask, 2] = np.random.randint(0, R, size=n)
-        ind._fitness = None
-        if ind.rng.random() < CONSTRUCTIVE_PROB:
-            ind.constructive()
-
-# Helper
-
-def diversity(pop: List[CTTIndividual]) -> int:
-    return len({tuple(ind.genes.flatten()) for ind in pop})
-
-
-def _eval_chunk(args):
-    problem, arr = args
-    pens, _ = evaluate_vectorized(problem, arr)
-    return pens
-
-
-def compute_population_fitness(pop: List[CTTIndividual], problem, processes: int | None = None) -> None:
-    """Evaluate all individuals, optionally in parallel."""
-    arr = np.stack([ind.genes for ind in pop])
-    if processes and processes > 1:
-        chunks = np.array_split(arr, processes)
-        with mp.Pool(processes) as pool:
-            results = pool.map(_eval_chunk, [(problem, c) for c in chunks])
-        pens = np.concatenate(results)
-    else:
-        pens, _ = evaluate_vectorized(problem, arr)
-    for ind, pen in zip(pop, pens):
-        ind._fitness = -float(pen)
-
-# GA loop
-
-def run_ctt_ga(
-    problem,
-    time_limit: int,
-    seed: int,
-    pop_size: int,
-    progress_cb: Optional[Callable[[int, float], None]] = None,
-    processes: int | None = None,
-):
-    
-    rng = random.Random(seed)
-    np.random.seed(seed)
-    pop = [CTTIndividual(problem, rng) for _ in range(pop_size)]
-    compute_population_fitness(pop, problem, processes)
-    eval_calls = len(pop)
-    start = time.time()
-
-    best = max(pop, key=lambda i: i.fitness())
-    best_pen = -best.fitness()
-    gen_found = 0
-    gen = 0
-    stats = {"div0": diversity(pop), "init_penalty": best_pen, "eval_calls": eval_calls}
-    print(f"[GA DEBUG] initial best_pen={best_pen}", flush=True)
-
-    while time.time() - start < time_limit:
-        # ensure we log at least once
-        gen += 1
-
-        pop.sort(key=lambda i: i.fitness(), reverse=True)
-        retain = int(len(pop) * 0.6)
-        parents = pop[:retain] + [p for p in pop[retain:] if rng.random() < 0.1]
-        children = []
-        while len(children) < pop_size - len(parents):
-            p1, p2 = rng.choice(parents), rng.choice(parents)
-            children.append(crossover(p1, p2))
-        mut_rate = 0.20 if diversity(pop) < 3 else 0.01
-        for ch in children:
-            mutate(ch, mut_rate)
-        pop = parents + children
-        compute_population_fitness(pop, problem, processes)
-        eval_calls += len(pop)
-
-        cur = max(pop, key=lambda i: i.fitness())
-        cur_pen = -cur.fitness()
-        if cur_pen < best_pen:
-            best, best_pen, gen_found = cur, cur_pen, gen
-        if progress_cb:
-            progress_cb(gen, best_pen)
-        # only break on perfect zero if you really want to stop early:
-        if best_pen == 0 and gen >= 10:
-            break
-
-    runtime = time.time() - start
-    stats.update(
-        best_penalty=best_pen,
-        gen_found=gen_found,
-        div_final=diversity(pop),
-        impr_ratio=(stats['init_penalty'] - best_pen)/stats['init_penalty'] if stats['init_penalty']>0 else 0,
-        stagn_last=gen - gen_found,
-        feas_gen=gen_found,
-        runtime_s=runtime,
-        eval_calls=eval_calls
-    )
-    return best, stats
-
-# Solve interface
-
-def solve(
-    problem,
-    time_limit: int = TIME_LIMIT_DEFAULT,
-    seed: int = 0,
-    pop_size: int = POP_SIZE_DEFAULT,
-    progress_cb: Optional[Callable[[int, float], None]] = None,
-    processes: int | None = None,
-) -> Tuple[Dict[int, Tuple[int,int,int]], Dict]:
-    best, stats = run_ctt_ga(problem, time_limit, seed, pop_size, progress_cb, processes)
-    return best.to_solution_dict(), stats+"""
+timetablingGA.py – Adapted CTT Genetic Algorithm with violation-based fitness
+and constructive seeding
+"""
+from __future__ import annotations
+import random
+import time
+from typing import Dict, List, Tuple, Callable, Optional, cast
+import multiprocessing as mp
+import numpy as np
+from itc2007 import evaluate, evaluate_vectorized
+
+
+# Constants
+# default population size was somewhat high; reduce for faster runs
+POP_SIZE_DEFAULT = 20
+
+# probability of applying the constructive repair after genetic operators
+CONSTRUCTIVE_PROB = 0.5
+TIME_LIMIT_DEFAULT = 300  # seconds
+BIG_PENALTY = 100_000
+
+# Individual representation
+class CTTIndividual:
+    def __init__(self, problem, rng: random.Random):
+        self.problem = problem
+        self.rng = rng
+        self.genes = np.zeros((problem.total_lectures, 3), dtype=np.int16)
+        self._fitness: Optional[float] = None
+
+        # resource index maps
+        teachers = sorted({c.teacher for c in problem.courses})
+        curricula = [c.name for c in problem.curricula]
+        self.teacher_idx = {t: i for i, t in enumerate(teachers)}
+        self.curr_idx = {c: i for i, c in enumerate(curricula)}
+
+        D, P, R = problem.days, problem.periods_per_day, len(problem.rooms)
+        self.room_busy = np.zeros((D, P, R), dtype=bool)
+        self.teacher_busy = np.zeros((D, P, len(self.teacher_idx)), dtype=bool)
+        self.curr_busy = np.zeros((D, P, len(self.curr_idx)), dtype=bool)
+
+        # mapping from lecture to teacher/curricula indices
+        self.lec_teacher = np.empty(problem.total_lectures, dtype=np.int16)
+        self.lec_currs: List[List[int]] = []
+        for lec, cid in enumerate(problem.lec_to_course):
+            teacher = problem.course_by_id[cid].teacher
+            self.lec_teacher[lec] = self.teacher_idx[teacher]
+            self.lec_currs.append([self.curr_idx[c] for c in problem.course_to_curricula.get(cid, [])])
+
+        # unavailability matrix per lecture
+        self.unavail = np.zeros((problem.total_lectures, D, P), dtype=bool)
+        for lec, cid in enumerate(problem.lec_to_course):
+            for d, p in problem.unavailability.get(cid, set()):
+                if d < D and p < P:
+                    self.unavail[lec, d, p] = True
+
+        # constructive or random init
+        # self.constructive()
+
+    def constructive(self) -> None:
+        """Greedy construct using occupancy matrices."""
+        D, P, R = self.problem.days, self.problem.periods_per_day, len(self.problem.rooms)
+
+        self.room_busy.fill(False)
+        self.teacher_busy.fill(False)
+        self.curr_busy.fill(False)
+
+        for lec in range(self.problem.total_lectures):
+            t_idx = self.lec_teacher[lec]
+            cur_idxs = self.lec_currs[lec]
+            placed = False
+            for d in range(D):
+                for p in range(P):
+                    if self.unavail[lec, d, p]:
+                        continue
+                    if self.teacher_busy[d, p, t_idx]:
+                        continue
+                    if any(self.curr_busy[d, p, ci] for ci in cur_idxs):
+                        continue
+                    for r in range(R):
+                        if self.room_busy[d, p, r]:
+                            continue
+                        # place lecture
+                        self.genes[lec] = (d, p, r)
+                        self.room_busy[d, p, r] = True
+                        self.teacher_busy[d, p, t_idx] = True
+                        for ci in cur_idxs:
+                            self.curr_busy[d, p, ci] = True
+                        placed = True
+                        break
+                    if placed:
+                        break
+                if placed:
+                    break
+            if not placed:
+                d = self.rng.randrange(D)
+                p = self.rng.randrange(P)
+                r = self.rng.randrange(R)
+                self.genes[lec] = (d, p, r)
+                self.room_busy[d, p, r] = True
+                self.teacher_busy[d, p, t_idx] = True
+                for ci in cur_idxs:
+                    self.curr_busy[d, p, ci] = True
+        self._fitness = None
+
+    def to_solution_dict(self) -> Dict[int, Tuple[int,int,int]]:
+        return {i: cast(Tuple[int, int, int], tuple(map(int, self.genes[i])))
+                for i in range(len(self.genes))}
+
+    def fitness(self) -> float:
+        if self._fitness is None:
+            pen, feas = evaluate(self.problem, self.to_solution_dict())
+            self._fitness = -pen
+        return self._fitness
+
+    def clone(self) -> "CTTIndividual":
+        child = CTTIndividual(self.problem, self.rng)
+        child.genes = self.genes.copy()
+        child._fitness = self._fitness
+        return child
+
+# Operators
+
+def crossover(p1: CTTIndividual, p2: CTTIndividual) -> CTTIndividual:
+    child = p1.clone()
+    mask = np.random.rand(len(p1.genes)) < 0.5
+    child.genes[~mask] = p2.genes[~mask]
+    child._fitness = None
+    if random.random() < CONSTRUCTIVE_PROB:
+        child.constructive()
+    return child
+
+
+def mutate(ind: CTTIndividual, rate: float) -> None:
+    D, P, R = ind.problem.days, ind.problem.periods_per_day, len(ind.problem.rooms)
+    mask = np.random.rand(len(ind.genes)) < rate
+    if mask.any():
+        n = mask.sum()
+        ind.genes[mask, 0] = np.random.randint(0, D, size=n)
+        ind.genes[mask, 1] = np.random.randint(0, P, size=n)
+        ind.genes[mask, 2] = np.random.randint(0, R, size=n)
+        ind._fitness = None
+        if ind.rng.random() < CONSTRUCTIVE_PROB:
+            ind.constructive()
+
+# Helper
+
+def diversity(pop: List[CTTIndividual]) -> int:
+    return len({tuple(ind.genes.flatten()) for ind in pop})
+
+
+def _eval_chunk(args):
+    problem, arr = args
+    pens, _ = evaluate_vectorized(problem, arr)
+    return pens
+
+
+def compute_population_fitness(pop: List[CTTIndividual], problem, processes: int | None = None) -> None:
+    """Evaluate all individuals, optionally in parallel."""
+    arr = np.stack([ind.genes for ind in pop])
+    if processes and processes > 1:
+        chunks = np.array_split(arr, processes)
+        with mp.Pool(processes) as pool:
+            results = pool.map(_eval_chunk, [(problem, c) for c in chunks])
+        pens = np.concatenate(results)
+    else:
+        pens, _ = evaluate_vectorized(problem, arr)
+    for ind, pen in zip(pop, pens):
+        ind._fitness = -float(pen)
+
+# GA loop
+
+def run_ctt_ga(
+    problem,
+    time_limit: int,
+    seed: int,
+    pop_size: int,
+    progress_cb: Optional[Callable[[int, float], None]] = None,
+    processes: int | None = None,
+):
+    
+    rng = random.Random(seed)
+    np.random.seed(seed)
+    pop = [CTTIndividual(problem, rng) for _ in range(pop_size)]
+    compute_population_fitness(pop, problem, processes)
+    eval_calls = len(pop)
+    start = time.time()
+
+    best = max(pop, key=lambda i: i.fitness())
+    best_pen = -best.fitness()
+    gen_found = 0
+    gen = 0
+    stats = {"div0": diversity(pop), "init_penalty": best_pen, "eval_calls": eval_calls}
+    print(f"[GA DEBUG] initial best_pen={best_pen}", flush=True)
+
+    while time.time() - start < time_limit:
+        # ensure we log at least once
+        gen += 1
+
+        pop.sort(key=lambda i: i.fitness(), reverse=True)
+        retain = int(len(pop) * 0.6)
+        parents = pop[:retain] + [p for p in pop[retain:] if rng.random() < 0.1]
+        children = []
+        while len(children) < pop_size - len(parents):
+            p1, p2 = rng.choice(parents), rng.choice(parents)
+            children.append(crossover(p1, p2))
+        mut_rate = 0.20 if diversity(pop) < 3 else 0.01
+        for ch in children:
+            mutate(ch, mut_rate)
+        pop = parents + children
+        compute_population_fitness(pop, problem, processes)
+        eval_calls += len(pop)
+
+        cur = max(pop, key=lambda i: i.fitness())
+        cur_pen = -cur.fitness()
+        if cur_pen < best_pen:
+            best, best_pen, gen_found = cur, cur_pen, gen
+        if progress_cb:
+            progress_cb(gen, best_pen)
+        # only break on perfect zero if you really want to stop early:
+        if best_pen == 0 and gen >= 10:
+            break
+
+    runtime = time.time() - start
+    stats.update(
+        best_penalty=best_pen,
+        gen_found=gen_found,
+        div_final=diversity(pop),
+        impr_ratio=(stats['init_penalty'] - best_pen)/stats['init_penalty'] if stats['init_penalty']>0 else 0,
+        stagn_last=gen - gen_found,
+        feas_gen=gen_found,
+        runtime_s=runtime,
+        eval_calls=eval_calls
+    )
+    return best, stats
+
+# Solve interface
+
+def solve(
+    problem,
+    time_limit: int = TIME_LIMIT_DEFAULT,
+    seed: int = 0,
+    pop_size: int = POP_SIZE_DEFAULT,
+    progress_cb: Optional[Callable[[int, float], None]] = None,
+    processes: int | None = None,
+) -> Tuple[Dict[int, Tuple[int,int,int]], Dict]:
+    best, stats = run_ctt_ga(problem, time_limit, seed, pop_size, progress_cb, processes)
+    return best.to_solution_dict(), stats